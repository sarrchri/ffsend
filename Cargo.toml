[package]
name = "ffsend"
<<<<<<< HEAD
version = "0.0.3"
=======
version = "0.0.5"
>>>>>>> aa39802f
authors = ["Tim Visee <timvisee@gmail.com>"]
license = "GPL-3.0"
readme = "README.md"
homepage = "https://github.com/timvisee/ffsend"
repository = "https://github.com/timvisee/ffsend"
description = """\
    Easily and securely share files from the command line.\n\
    A fully featured Firefox Send client.\
"""
keywords = ["send", "firefox", "cli"]
categories = [
    "authentication",
    "command-line-interface",
    "command-line-utilities",
    "cryptography",
    "network-programming",
]
exclude = [
    "res/*",
]

[package.metadata.deb]
section = "utils"
extended-description = """\
Easily and securely share files and directories from the command line through
a safe, private and encrypted link using a single simple command. \
Files are shared using the Send service and may be up to 2GB. \
Others are able to download these files with this tool, \
or through their webbrowser.\n\
\n\
All files are always encrypted on the client, \
and secrets are never shared with the remote host. \
An optional password may be specified, and a default file lifetime of 1 \
(up to 20) download or 24 hours is enforced to ensure your stuff does not \
remain online forever. This provides a secure platform to share your files."""
priority = "standard"
license-file = ["LICENSE", "3"]
depends = "$auto, xclip"
maintainer-scripts = "pkg/deb"

[badges]
travis-ci = { repository = "timvisee/ffsend", branch = "master" }

[[bin]]
name = "ffsend"
path = "src/main.rs"

[features]
default = ["archive", "clipboard", "history"]

# Compile with file archiving support
archive = ["tar"]

# Compile with file history support
history = []

# Compile without colored output support
no-color = ["colored/no-color"]

[dependencies]
chrono = "0.4"
clap = "2.31"
colored = "1.6"
derive_builder = "0.5"
directories = "0.10"
failure = "0.1"
ffsend-api = "0.0"
fs2 = "0.4"
lazy_static = "1.0"
open = "1"
pbr = "1"
prettytable-rs = "0.6"
rpassword = "2.0"
serde = "1.0"
serde_derive = "1.0"
tar = { version = "0.4", optional = true }
tempfile = "3"
toml = "0.4"
version-compare = "0.0.6"

[target.'cfg(not(target_os = "linux"))'.dependencies]
clipboard = { version = "0.4", optional = true }<|MERGE_RESOLUTION|>--- conflicted
+++ resolved
@@ -1,10 +1,6 @@
 [package]
 name = "ffsend"
-<<<<<<< HEAD
-version = "0.0.3"
-=======
 version = "0.0.5"
->>>>>>> aa39802f
 authors = ["Tim Visee <timvisee@gmail.com>"]
 license = "GPL-3.0"
 readme = "README.md"
